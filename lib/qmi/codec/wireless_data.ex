# SPDX-FileCopyrightText: 2021 Matt Ludwigs
# SPDX-FileCopyrightText: 2023 Frank Hunleth
# SPDX-FileCopyrightText: 2023 Liv Cella
#
# SPDX-License-Identifier: Apache-2.0
#
defmodule QMI.Codec.WirelessData do
  @moduledoc """
  Codec for making wireless data service requests
  """

  import Bitwise

  @event_report 0x0001
  @start_network_interface 0x0020
  @get_current_settings 0x002D
  @packet_service_status_ind 0x0022
  @modify_profile_settings 0x0028
<<<<<<< HEAD
  @get_profile_list 0x002A
  #@get_profile_settings 0x002B
=======
  @get_current_settings 0x002D
>>>>>>> a84f2177

  # When a stat is configured to be reported but no data has been recorded
  # before the indication is sent, the value is `0xFFFFFFFF` which is treated as
  # a missing value in many other places in the specification. Using libqmi as a
  # reference we use this value to check if the value is missing.
  # https://gitlab.freedesktop.org/mobile-broadband/libqmi/-/blob/master/src/qmicli/qmicli-wds.c#L1068-1091
  @missing_stat_value 0xFFFFFFFF

  @typedoc """
  Options for whens starting a network interface

  * `:apn` - the name of our APN
  """
  @type start_network_interface_opt() :: {:apn, String.t()} | {:profile_3gpp_index, integer()}

  @typedoc """
  Report from starting the network interface
  """
  @type start_network_report() :: %{packet_data_handle: non_neg_integer()}

  @typedoc """
  The type of reasons the call ended
  """
  @type call_end_reason_type() ::
          :unspecified
          | :mobile_ip
          | :internal
          | :call_manger_defined
          | :three_gpp_specification_defined
          | :ppp
          | :ehrpd
          | :ipv6
          | :handoff

  @typedoc """
  Name of the technology
  """
  @type tech_name() ::
          :cdma | :umts | :wlan_local_brkout | :iwlan_s2b | :epc | :embms | :modem_link_local

  @typedoc """
  The indication for a change in the current packet data connection status
  """
  @type packet_status_indication() :: %{
          name: :packet_status_indication,
          status: :disconnected | :connected | :suspended | :authenticating,
          reconfiguration_required: boolean(),
          call_end_reason: integer() | nil,
          call_end_reason_type: call_end_reason_type() | nil,
          ip_family: 4 | 6 | nil,
          tech_name: tech_name() | nil,
          bearer_id: integer() | nil,
          xlat_capable: boolean() | nil
        }

  @typedoc """
  The indication for the wireless data service's event report

  To configure what information is sent through this indication see
  `set_event_report/1`.
  """
  @type event_report_indication() :: %{
          required(:name) => :event_report_indication,
          optional(:tx_bytes) => integer(),
          optional(:rx_bytes) => integer(),
          optional(:tx_packets) => integer(),
          optional(:rx_packets) => integer(),
          optional(:tx_overflows) => integer(),
          optional(:rx_overflows) => integer(),
          optional(:tx_errors) => integer(),
          optional(:rx_errors) => integer(),
          optional(:tx_drops) => integer(),
          optional(:rx_drops) => integer()
        }

  @doc """
  Send command to request the that the network interface starts to receive data
  """
  @spec start_network_interface([start_network_interface_opt()]) :: QMI.request()
  def start_network_interface(opts \\ []) do
    {tlvs, size} = make_tlvs(opts, [], 0)
    payload = [<<@start_network_interface::little-16, size::little-16>>, tlvs]

    %{service_id: 0x01, payload: payload, decode: &parse_start_network_interface_resp/1}
  end

  defp make_tlvs([], tlvs, size) do
    {tlvs, size}
  end

  defp make_tlvs([{:apn, apn} | rest], tlvs, size) do
    apn_size = byte_size(apn)
    new_size = size + 3 + apn_size
    new_tlvs = [tlvs, <<0x14, apn_size::little-16>>, apn]
    make_tlvs(rest, new_tlvs, new_size)
  end

  defp make_tlvs([{:profile_3gpp_index, profile_index} | rest], tlvs, size) do
    tlv = <<0x31, 0x01::little-16, profile_index>>
    make_tlvs(rest, [tlvs, tlv], size + byte_size(tlv))
  end

  defp parse_start_network_interface_resp(
         <<@start_network_interface::little-16, size::little-16, tlvs::binary-size(size)>>
       ) do
    {:ok, parse_start_network_interface_tlvs(%{}, tlvs)}
  end

  defp parse_start_network_interface_resp(_other) do
    {:error, :unexpected_response}
  end

  defp parse_start_network_interface_tlvs(parsed, <<>>) do
    parsed
  end

  defp parse_start_network_interface_tlvs(
         parsed,
         <<0x01, 0x04, 0x00, packet_data_handle::little-32, rest::binary>>
       ) do
    parsed
    |> Map.put(:packet_data_handle, packet_data_handle)
    |> parse_start_network_interface_tlvs(rest)
  end

  defp parse_start_network_interface_tlvs(
         parsed,
         <<_type, length::little-16, _values::binary-size(length)-unit(8), rest::binary>>
       ) do
    parse_start_network_interface_tlvs(parsed, rest)
  end

  @doc """
  Try to parse an indication from the wireless data service
  """
  @spec parse_indication(binary()) ::
          {:ok, packet_status_indication() | event_report_indication()}
          | {:error, :invalid_indication}
  def parse_indication(
        <<@packet_service_status_ind::16-little, size::little-16, tlvs::binary-size(size)>>
      ) do
    result = parse_packet_status_indication(packet_status_indication_init(), tlvs)

    {:ok, result}
  end

  def parse_indication(<<@event_report::little-16, size::little-16, tlvs::binary-size(size)>>) do
    {:ok, parse_event_report_indication(%{name: :event_report_indication}, tlvs)}
  end

  def parse_indication(_other) do
    {:error, :invalid_indication}
  end

  defp packet_status_indication_init() do
    %{
      name: :packet_status_indication,
      status: nil,
      reconfiguration_required: nil,
      call_end_reason: nil,
      call_end_reason_type: nil,
      ip_family: nil,
      tech_name: nil,
      bearer_id: nil,
      xlat_capable: nil
    }
  end

  defp parse_packet_status_indication(indication, <<>>) do
    indication
  end

  defp parse_packet_status_indication(
         indication,
         <<0x01, 0x02, 0x00, connection_status, reconfig_required, rest::binary>>
       ) do
    indication
    |> Map.put(:status, parse_packet_status(connection_status))
    |> Map.put(:reconfiguration_required, reconfig_required == 1)
    |> parse_packet_status_indication(rest)
  end

  defp parse_packet_status_indication(
         indication,
         <<0x10, 0x02, 0x00, call_end_reason::little-16, rest::binary>>
       ) do
    indication
    |> Map.put(:call_end_reason, call_end_reason)
    |> parse_packet_status_indication(rest)
  end

  defp parse_packet_status_indication(
         indication,
         <<0x11, 0x04, 0x00, call_end_reason_type::little-16, call_end_reason::little-16,
           rest::binary>>
       ) do
    indication
    |> Map.put(:call_end_reason_type, parse_call_end_reason_type(call_end_reason_type))
    |> Map.put(:call_end_reason, call_end_reason)
    |> parse_packet_status_indication(rest)
  end

  defp parse_packet_status_indication(indication, <<0x12, 0x01, 0x00, ip_family, rest::binary>>) do
    indication
    |> Map.put(:ip_family, ip_family)
    |> parse_packet_status_indication(rest)
  end

  defp parse_packet_status_indication(
         indication,
         <<0x13, 0x02, 0x00, tech_name::little-16, rest::binary>>
       ) do
    indication
    |> Map.put(:tech_name, parse_tech_name(tech_name))
    |> parse_packet_status_indication(rest)
  end

  defp parse_packet_status_indication(indication, <<0x14, 0x01, 0x00, bearer_id, rest::binary>>) do
    indication
    |> Map.put(:bearer_id, bearer_id)
    |> parse_packet_status_indication(rest)
  end

  defp parse_packet_status_indication(
         indication,
         <<0x15, 0x01, 0x00, xlat_capable, rest::binary>>
       ) do
    indication
    |> Map.put(:xlat_capable, xlat_capable == 1)
    |> parse_packet_status_indication(rest)
  end

  defp parse_packet_status_indication(
         indication,
         <<_type, length::little-16, _values::binary-size(length), rest::binary>>
       ) do
    parse_packet_status_indication(indication, rest)
  end

  defp parse_packet_status(0x01), do: :disconnected
  defp parse_packet_status(0x02), do: :connected
  defp parse_packet_status(0x03), do: :suspended
  defp parse_packet_status(0x04), do: :authenticating

  defp parse_tech_name(0x8001), do: :cdma
  defp parse_tech_name(0x8004), do: :umts
  defp parse_tech_name(0x8020), do: :wlan_local_brkout
  defp parse_tech_name(0x8021), do: :iwlan_s2b
  defp parse_tech_name(0x8880), do: :epc
  defp parse_tech_name(0x8882), do: :embms
  defp parse_tech_name(0x8888), do: :modem_link_local

  defp parse_call_end_reason_type(0x00), do: :unspecified
  defp parse_call_end_reason_type(0x01), do: :mobile_ip
  defp parse_call_end_reason_type(0x02), do: :internal
  defp parse_call_end_reason_type(0x03), do: :call_manager_defined
  defp parse_call_end_reason_type(0x06), do: :three_gpp_specification_defined
  defp parse_call_end_reason_type(0x07), do: :ppp
  defp parse_call_end_reason_type(0x08), do: :ehrpd
  defp parse_call_end_reason_type(0x09), do: :ipv6
  defp parse_call_end_reason_type(0x0C), do: :handoff

  @spec parse_event_report_indication(event_report_indication(), binary()) ::
          event_report_indication()
  def parse_event_report_indication(event_report_indication, <<>>), do: event_report_indication

  def parse_event_report_indication(
        event_report_indication,
        <<0x10, 0x04::little-16, tx_packets_count::little-32, rest::binary>>
      ) do
    tx_packets = get_stat_value(tx_packets_count)

    event_report_indication
    |> Map.put(:tx_packets, tx_packets)
    |> parse_event_report_indication(rest)
  end

  def parse_event_report_indication(
        event_report_indication,
        <<0x11, 0x04::little-16, rx_packets_count::little-32, rest::binary>>
      ) do
    rx_packets = get_stat_value(rx_packets_count)

    event_report_indication
    |> Map.put(:rx_packets, rx_packets)
    |> parse_event_report_indication(rest)
  end

  def parse_event_report_indication(
        event_report_indication,
        <<0x12, 0x04::little-16, tx_error_count::little-32, rest::binary>>
      ) do
    tx_errors = get_stat_value(tx_error_count)

    event_report_indication
    |> Map.put(:tx_errors, tx_errors)
    |> parse_event_report_indication(rest)
  end

  def parse_event_report_indication(
        event_report_indication,
        <<0x13, 0x04::little-16, rx_error_count::little-32, rest::binary>>
      ) do
    rx_errors = get_stat_value(rx_error_count)

    event_report_indication
    |> Map.put(:rx_errors, rx_errors)
    |> parse_event_report_indication(rest)
  end

  def parse_event_report_indication(
        event_report_indication,
        <<0x14, 0x04::little-16, tx_overflow_count::little-32, rest::binary>>
      ) do
    tx_overflows = get_stat_value(tx_overflow_count)

    event_report_indication
    |> Map.put(:tx_overflows, tx_overflows)
    |> parse_event_report_indication(rest)
  end

  def parse_event_report_indication(
        event_report_indication,
        <<0x15, 0x04::little-16, rx_overflow_count::little-32, rest::binary>>
      ) do
    rx_overflows = get_stat_value(rx_overflow_count)

    event_report_indication
    |> Map.put(:rx_overflows, rx_overflows)
    |> parse_event_report_indication(rest)
  end

  def parse_event_report_indication(
        event_report_indication,
        <<0x19, 0x08::little-16, tx_byte_count::little-64, rest::binary>>
      ) do
    event_report_indication
    |> Map.put(:tx_bytes, tx_byte_count)
    |> parse_event_report_indication(rest)
  end

  def parse_event_report_indication(
        event_report_indication,
        <<0x1A, 0x08::little-16, rx_byte_count::little-64, rest::binary>>
      ) do
    event_report_indication
    |> Map.put(:rx_bytes, rx_byte_count)
    |> parse_event_report_indication(rest)
  end

  def parse_event_report_indication(
        event_report_indication,
        <<0x25, 0x04::little-16, tx_packets_dropped::little-32, rest::binary>>
      ) do
    tx_drops = get_stat_value(tx_packets_dropped)

    event_report_indication
    |> Map.put(:tx_drops, tx_drops)
    |> parse_event_report_indication(rest)
  end

  def parse_event_report_indication(
        event_report_indication,
        <<0x26, 0x04::little-16, rx_packets_dropped::little-32, rest::binary>>
      ) do
    rx_drops = get_stat_value(rx_packets_dropped)

    event_report_indication
    |> Map.put(:rx_drops, rx_drops)
    |> parse_event_report_indication(rest)
  end

  def parse_event_report_indication(
        event_report_indication,
        <<_type, length::little-16, _values::binary-size(length), rest::binary>>
      ) do
    parse_event_report_indication(event_report_indication, rest)
  end

  defp get_stat_value(value) when value == @missing_stat_value, do: 0
  defp get_stat_value(value), do: value

  @typedoc """
  IP family selector for WDS Get Current Settings

  * `4` - IPv4
  * `6` - IPv6
  """
  @type ip_family() :: 4 | 6

  @typedoc """
  Options for Get Current Settings

  * `:extended_mask` - 32-bit mask for Extended Requested Settings TLV (0x11). Defaults to 0xFFFFFFFF.
  * `:packet_data_handle` - integer PDH from Start Network Interface response (TLV 0x01).
  """
  @type get_current_settings_opt() ::
          {:extended_mask, non_neg_integer()} | {:packet_data_handle, non_neg_integer()}

  @typedoc """
  Subset of current settings we care about for MTU management
  """
  @type current_settings() :: %{
          optional(:ipv4_mtu) => non_neg_integer(),
          optional(:ipv6_mtu) => non_neg_integer()
        }

  @doc """
  Build WDS Get Current Settings request. Defaults to IPv4 if no family given.

  The request includes:
  - TLV 0x10 (Requested Settings mask) set to all bits (0xFFFFFFFF) to get all available fields
  - TLV 0x19 (IP family) as 0x04 for IPv4 or 0x06 for IPv6
  """
  @spec get_current_settings(ip_family()) :: QMI.request()
  def get_current_settings(ip_family \\ 4), do: get_current_settings(ip_family, [])

  @doc """
  Build WDS Get Current Settings request with options similar a qmicli.

  Supported options:
  * `:extended_mask` - adds TLV 0x11 (Extended Requested Settings) with this mask
  * `:packet_data_handle` - adds TLV 0x01 (Packet Data Handle) with given PDH
  """
  @spec get_current_settings(ip_family(), [get_current_settings_opt()]) :: QMI.request()
  def get_current_settings(ip_family, opts) when ip_family in [4, 6] do
    req_mask = <<0x10, 0x04::little-16, 0xFF, 0xFF, 0xFF, 0xFF>>
    ext_mask = Keyword.get(opts, :extended_mask, 0xFFFF_FFFF)
    ext_tlv = <<0x11, 0x04::little-16, ext_mask::little-32>>
    family = if ip_family == 4, do: 0x04, else: 0x06
    family_tlv = <<0x19, 0x01::little-16, family>>

    tlv_pdh =
      case Keyword.get(opts, :packet_data_handle) do
        nil -> <<>>
        pdh when is_integer(pdh) and pdh >= 0 -> <<0x01, 0x04::little-16, pdh::little-32>>
      end

    tlvs = req_mask <> ext_tlv <> family_tlv <> tlv_pdh
    size = byte_size(tlvs)

    %{
      service_id: 0x01,
      payload: [<<@get_current_settings::little-16, size::little-16>>, tlvs],
      decode: &parse_get_current_settings_resp/1
    }
  end

  @doc false
  @spec parse_get_current_settings_resp(binary()) :: {:ok, current_settings()} | {:error, atom()}
  def parse_get_current_settings_resp(
        <<@get_current_settings::little-16, size::little-16, tlvs::binary-size(size)>>
      ) do
    {:ok, do_parse_get_current_settings_tlvs(%{}, tlvs)}
  end

  def parse_get_current_settings_resp(_), do: {:error, :unexpected_response}

  # Parse TLVs from Get Current Settings response
  # According to public references, IPv4/IPv6 MTU are exposed as MTU fields.
  # We support both possible TLV encodings commonly seen:
  # - 2-byte (little-16) MTU value
  # - 4-byte (little-32) MTU value
  defp do_parse_get_current_settings_tlvs(parsed, <<>>), do: parsed

  # IPv4 MTU (try 2-byte)
  defp do_parse_get_current_settings_tlvs(
         parsed,
         <<0x25, 0x02::little-16, mtu::little-16, rest::binary>>
       ) do
    parsed
    |> Map.put(:ipv4_mtu, mtu)
    |> do_parse_get_current_settings_tlvs(rest)
  end

  # IPv4 MTU (try 4-byte)
  defp do_parse_get_current_settings_tlvs(
         parsed,
         <<0x25, 0x04::little-16, mtu::little-32, rest::binary>>
       ) do
    parsed
    |> Map.put(:ipv4_mtu, mtu)
    |> do_parse_get_current_settings_tlvs(rest)
  end

  # IPv6 MTU (try 2-byte)
  defp do_parse_get_current_settings_tlvs(
         parsed,
         <<0x24, 0x02::little-16, mtu::little-16, rest::binary>>
       ) do
    parsed
    |> Map.put(:ipv6_mtu, mtu)
    |> do_parse_get_current_settings_tlvs(rest)
  end

  # IPv6 MTU (try 4-byte)
  defp do_parse_get_current_settings_tlvs(
         parsed,
         <<0x24, 0x04::little-16, mtu::little-32, rest::binary>>
       ) do
    parsed
    |> Map.put(:ipv6_mtu, mtu)
    |> do_parse_get_current_settings_tlvs(rest)
  end

  # Generic MTU TLV seen on some modems (type 0x29). Treat as interface MTU and
  # populate both families if not already set.
  defp do_parse_get_current_settings_tlvs(
         parsed,
         <<0x29, 0x04::little-16, mtu::little-32, rest::binary>>
       ) do
    parsed
    |> Map.put(:ipv4_mtu, mtu)
    |> Map.put(:ipv6_mtu, mtu)
    |> do_parse_get_current_settings_tlvs(rest)
  end

  # Skip other TLVs
  defp do_parse_get_current_settings_tlvs(
         parsed,
         <<_type, len::little-16, _value::binary-size(len), rest::binary>>
       ) do
    do_parse_get_current_settings_tlvs(parsed, rest)
  end

  @typedoc """
  The type of measurement you are wanting to be reported

  * `:tx_bytes` - number of bytes transmitted
  * `:rx_bytes` - number of bytes received
  * `:tx_packets` - number of transmit packets sent without error
  * `:rx_packets` - number of packets received without error
  * `:tx_overflows` - number of packets dropped due to tx buffer
    overflowed (out of memory)
  * `:rx_overflows` - number of packets dropped due to rx buffer
    overflowed (out of memory)
  * `:tx_errors` - number of outgoing packets with framing errors
  * `:rx_errors` - number of incoming packets with framing errors
  * `:tx_drops` - number outgoing packets dropped
  * `:rx_drops` - number incoming packets dropped
  """
  @type statistic_measurement() ::
          :tx_bytes
          | :rx_bytes
          | :tx_packets
          | :rx_packets
          | :tx_overflows
          | :rx_overflows
          | :tx_errors
          | :rx_errors
          | :tx_drops
          | :rx_drops

  @typedoc """
  Options for the wireless data event report configuration

  * `:statistics_interval` - an interval in seconds on when to report statistics
    about transmit and receive operations
  * `:statistics` - list which statistic measurements to report

  For transmit and receive statistics, if no interval is provided the default is
  60 seconds. If the `:statistics` option is not provided it will default to
  `:all`. The report is only sent in the interval if there was a change in any
  of the statistics. So, if no changes took place the report will be skipped for
  an interval.

  To configure event report to not included any stats pass `:none` to
  the `:statistics` option.
  """
  @type event_report_opt() ::
          {:statistics_interval, non_neg_integer()}
          | {:statistics, [statistic_measurement()] | :all | :none}

  @doc """
  Request to set the wireless data services event report options
  """
  @spec set_event_report([event_report_opt()]) :: QMI.request()
  def set_event_report(opts \\ []) do
    tlvs = make_tlvs(opts)
    length = byte_size(tlvs)

    payload = [<<@event_report::little-16, length::little-16>>, tlvs]

    %{service_id: 0x01, payload: payload, decode: &parse_set_event_response/1}
  end

  defp make_tlvs(opts) do
    case opts[:statistics] do
      :none ->
        <<>>

      stats ->
        # if no stats are specified we will get them all
        default_stats = stats || :all
        interval = opts[:statistics_interval] || 60
        mask = statistics_mask(default_stats)

        <<0x11, 0x05::little-16, interval, mask::little-32>>
    end
  end

  @spec statistics_mask(:all | [statistic_measurement()]) :: non_neg_integer()
  def statistics_mask(:all) do
    0x03FF
  end

  def statistics_mask(stats) do
    for stat <- stats, reduce: 0 do
      mask ->
        stat_to_integer(stat) ||| mask
    end
  end

  @spec stat_to_integer(statistic_measurement()) :: 1 | 2 | 4 | 8 | 16 | 32 | 64 | 128 | 256 | 512
  def stat_to_integer(:tx_packets), do: 0x01
  def stat_to_integer(:rx_packets), do: 0x02
  def stat_to_integer(:tx_errors), do: 0x04
  def stat_to_integer(:rx_errors), do: 0x08
  def stat_to_integer(:tx_overflows), do: 0x10
  def stat_to_integer(:rx_overflows), do: 0x20
  def stat_to_integer(:tx_bytes), do: 0x40
  def stat_to_integer(:rx_bytes), do: 0x80
  def stat_to_integer(:tx_drops), do: 0x0100
  def stat_to_integer(:rx_drops), do: 0x0200

  defp parse_set_event_response(
         <<@event_report::little-16, size::little-16, _values::binary-size(size)>>
       ) do
    :ok
  end

  @typedoc """
  The profile technology type
  """
  @type profile_type() :: :profile_type_3gpp | :profile_type_3gpp2 | :profile_type_epc

  @typedoc """
  The profile settings

  * `:roaming_disallowed` - if using roaming is allowed or not
  * `:profile_type` - the profile type - see `profile_type()` type docs for more
    information
  """
  @type profile_setting() :: {:roaming_disallowed, boolean()} | {:profile_type, profile_type()}

  @typedoc """
  Response from issuing a modify profile settings request
  """
  @type modify_profile_settings_response() :: %{extended_error_code: integer() | nil}

  @doc """
  Modify the QMI profile setting

  When providing the profile settings if `:profile_type` is not included this
  function will default to `:profile_type_3gpp`
  """
  @spec modify_profile_settings(profile_index :: integer(), [profile_setting()]) :: QMI.request()
  def modify_profile_settings(index, settings) do
    profile_type = settings[:profile_type] || :profile_type_3gpp
    settings = Keyword.put(settings, :profile_info, {index, profile_type})

    {tlvs, tlvs_byte_size} = make_modify_profile_settings_tlvs(settings, [], 0)

    %{
      service_id: 0x01,
      payload: [
        <<@modify_profile_settings::little-16, tlvs_byte_size::little-16>>,
        tlvs
      ],
      decode: &parse_modify_profile_settings_resp/1
    }
  end

  defp make_modify_profile_settings_tlvs([], encoded, total_size) do
    {encoded, total_size}
  end

  defp make_modify_profile_settings_tlvs(
         [{:profile_info, {profile_index, type}} | rest],
         encoded,
         size
       ) do
    type_byte = encode_profile_type(type)
    encoded_tlv = <<0x01, 0x02::little-16, type_byte, profile_index>>

    make_modify_profile_settings_tlvs(
      rest,
      encoded ++ [encoded_tlv],
      size + byte_size(encoded_tlv)
    )
  end

  defp make_modify_profile_settings_tlvs(
         [{:roaming_disallowed, disallowed?} | rest],
         encoded,
         size
       ) do
    disallowed_byte = if disallowed?, do: 0x01, else: 0x00

    tlvs = <<0x3E, 0x01::little-16, disallowed_byte>>

    make_modify_profile_settings_tlvs(rest, encoded ++ [tlvs], size + byte_size(tlvs))
  end

  defp make_modify_profile_settings_tlvs([_unknown | rest], encoded, size) do
    make_modify_profile_settings_tlvs(rest, encoded, size)
  end

  defp encode_profile_type(:profile_type_3gpp), do: 0x00
  defp encode_profile_type(:profile_type_3gpp2), do: 0x01
  defp encode_profile_type(:profile_type_epc), do: 0x02

  defp parse_modify_profile_settings_resp(
         <<@modify_profile_settings::little-16, size::little-16, values::binary-size(size)>>
       ) do
    result = parse_profile_settings_resp_tlvs(values, %{extended_error_code: nil})
    {:ok, result}
  end

  defp parse_profile_settings_resp_tlvs(<<>>, parsed) do
    parsed
  end

  defp parse_profile_settings_resp_tlvs(<<0>>, parsed) do
    parsed
  end

  defp parse_profile_settings_resp_tlvs(
         <<0xE0, 0x02::little-16, code::little-16, rest::binary>>,
         parsed
       ) do
    parsed = Map.put(parsed, :extended_error_code, code)

    parse_profile_settings_resp_tlvs(rest, parsed)
  end

  defp parse_profile_settings_resp_tlvs(
         <<_type, len::little, _value::binary-size(len), rest::binary>>,
         parsed
       ) do
    parse_profile_settings_resp_tlvs(rest, parsed)
  end

  def get_profile_list(opts \\ []) do
    tlv =
      case Keyword.get(opts, :profile_type) do
        :three_gpp -> <<0x01, 0x01, 0x00, 0x00>>
        :three_gpp2 -> <<0x01, 0x01, 0x00, 0x01>>
        _ -> <<>>
      end

    length = byte_size(tlv)
    payload = [<<@get_profile_list::little-16, length::little-16>>, tlv]

    %{
      service_id: 0x01,
      payload: payload,
      decode: &parse_get_profile_list_response/1
    }
  end

  defp parse_get_profile_list_response(
    <<@get_profile_list::little-16, size::little-16, tlvs::binary-size(size)>>
    ) do
    {:ok, parse_profile_list_tlvs([], tlvs)}
  end

  defp parse_get_profile_list_response(_other), do: {:error, :unexpected_response}

  defp parse_profile_list_tlvs(profiles, <<>>) do
    Enum.reverse(profiles)
  end

  defp parse_profile_list_tlvs(profiles, <<0x01, len::little-16, _num_profiles::8, rest::binary-size(len), tail::binary>>) do
    parsed_profiles = parse_profile_list_entries([], rest)
    parse_profile_list_tlvs(parsed_profiles ++ profiles, tail)
  end

  defp parse_profile_list_tlvs(profiles, <<_type, len::little-16, _skip::binary-size(len), rest::binary>>) do
    parse_profile_list_tlvs(profiles, rest)
  end

  defp parse_profile_list_entries(acc, <<>>) do
    Enum.reverse(acc)
  end

  defp parse_profile_list_entries(acc, <<profile_type, profile_index, rest::binary>>) do
    entry = %{
      profile_type: parse_profile_type(profile_type),
      profile_index: profile_index
    }

    parse_profile_list_entries([entry | acc], rest)
  end

  defp parse_profile_type(0x00), do: :three_gpp
  defp parse_profile_type(0x01), do: :three_gpp2

  def get_current_settings() do
    payload = [<<@get_current_settings::little-16, 0x00::little-16>>]

    %{
      service_id: 0x01,
      payload: payload,
      decode: &parse_get_current_settings_response/1
    }
  end

  defp parse_get_current_settings_response(
         <<@get_current_settings::little-16, size::little-16, tlvs::binary-size(size)>>
       ) do
    {:ok, parse_current_settings_tlvs(%{}, tlvs)}
  end

  defp parse_get_current_settings_response(_other) do
    {:error, :unexpected_response}
  end

  defp parse_current_settings_tlvs(settings, <<type, len::little-16, value::binary-size(len), rest::binary>>) do
    updated_settings =
    case type do
      0x10 -> Map.put(settings, :ip, decode_ipv4(value))
      0x11 -> Map.put(settings, :gateway, decode_ipv4(value))
      0x15 -> Map.put(settings, :dns1, decode_ipv4(value))
      0x16 -> Map.put(settings, :dns2, decode_ipv4(value))
      0x1E -> Map.put(settings, :mtu, decode_mtu(value))
      _ -> settings
    end

    parse_current_settings_tlvs(updated_settings, rest)
  end

  defp parse_current_settings_tlvs(settings, <<>>), do: settings

  defp decode_ipv4(<<a, b, c, d>>), do: "#{a}.#{b}.#{c}.#{d}"
  defp decode_mtu(<<mtu::little-16>>), do: mtu
end<|MERGE_RESOLUTION|>--- conflicted
+++ resolved
@@ -16,12 +16,8 @@
   @get_current_settings 0x002D
   @packet_service_status_ind 0x0022
   @modify_profile_settings 0x0028
-<<<<<<< HEAD
   @get_profile_list 0x002A
-  #@get_profile_settings 0x002B
-=======
   @get_current_settings 0x002D
->>>>>>> a84f2177
 
   # When a stat is configured to be reported but no data has been recorded
   # before the indication is sent, the value is `0xFFFFFFFF` which is treated as
